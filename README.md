# Supramolecular Explorer

## Installation

Create an isolated environment (with `venv` or `conda`):

```
python -m venv venv
<<<<<<< HEAD
venv/Scripts/activate    # on Windows
source venv/bin/activate # on Linux
python -m pip install --find-links wheels .
=======
venv/Scripts/activate
```
Analysis of the NMR data requires the official TopSpin API, which comes shipped
with TopSpin 4.2.0+ and can be obtained free-of-charge for
[academic users](https://www.bruker.com/en/products-and-solutions/mr/nmr-software/topspin.html)
(exact API version might need updating based on the local configuration):

```
cd <TopSpin-installation-folder>/python/examples
python -m pip install ts_remote_api-2.0.0-py3-none-any.whl
python -m pip install bruker_nmr_api-1.3.5-py3-none-any.whl
python -m pip install -r requirements.txt
```

Only now the package will install correctly:

```
python -m pip install .
>>>>>>> 6400b2bc
```

## Development

Default linting settings and formatting settings (using [`ruff`](https://docs.astral.sh/ruff/)) have been created within `pyproject.toml` and will
be applied if the optional dependencies have been installed. Editable install
(`-e`) is recommended for code development and `pre-commit` should take care of code consistency when contributing.

```
python -m pip install -e --find-links wheels .[dev]
pre-commit install
```<|MERGE_RESOLUTION|>--- conflicted
+++ resolved
@@ -6,13 +6,13 @@
 
 ```
 python -m venv venv
-<<<<<<< HEAD
 venv/Scripts/activate    # on Windows
 source venv/bin/activate # on Linux
 python -m pip install --find-links wheels .
-=======
-venv/Scripts/activate
 ```
+
+## TopSpin Requirements
+
 Analysis of the NMR data requires the official TopSpin API, which comes shipped
 with TopSpin 4.2.0+ and can be obtained free-of-charge for
 [academic users](https://www.bruker.com/en/products-and-solutions/mr/nmr-software/topspin.html)
@@ -25,12 +25,8 @@
 python -m pip install -r requirements.txt
 ```
 
-Only now the package will install correctly:
+Only now the package will install correctly.
 
-```
-python -m pip install .
->>>>>>> 6400b2bc
-```
 
 ## Development
 
